module TestCategoricalAlgebra

using Test

@testset "FreeDiagrams" begin
  include("FreeDiagrams.jl")
end

@testset "CommutativeDiagrams" begin
  include("CommutativeDiagrams.jl")
end

@testset "Limits" begin
  include("Limits.jl")
end

@testset "Matrices" begin
  include("Matrices.jl")
end

@testset "Sets" begin
  include("Sets.jl")
  include("FinSets.jl")
end

@testset "Relations" begin
  include("FinRelations.jl")
end

@testset "Permutations" begin
  include("Permutations.jl")
end

@testset "CSets" begin
  include("CSetDataStructures.jl")
  include("CSets.jl")
  include("ACSetViews.jl")
end

@testset "StructuredCospans" begin
  include("StructuredCospans.jl")
end

<<<<<<< HEAD
@testset "Automorphisms" begin
  include("Automorphisms.jl")
=======
@testset "DataMigration" begin
  include("DataMigration.jl")
end

@testset "DPO" begin
  include("DPO.jl")
>>>>>>> 3fc6f46e
end

end<|MERGE_RESOLUTION|>--- conflicted
+++ resolved
@@ -41,17 +41,16 @@
   include("StructuredCospans.jl")
 end
 
-<<<<<<< HEAD
-@testset "Automorphisms" begin
-  include("Automorphisms.jl")
-=======
 @testset "DataMigration" begin
   include("DataMigration.jl")
 end
 
+@testset "Automorphisms" begin
+  include("Automorphisms.jl")
+end
+
 @testset "DPO" begin
   include("DPO.jl")
->>>>>>> 3fc6f46e
 end
 
 end