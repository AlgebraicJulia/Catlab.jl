module TestCategoricalAlgebra

using Test

@testset "FreeDiagrams" begin
  include("FreeDiagrams.jl")
end

@testset "CommutativeDiagrams" begin
  include("CommutativeDiagrams.jl")
end

@testset "Limits" begin
  include("Limits.jl")
end

@testset "Matrices" begin
  include("Matrices.jl")
end

@testset "Sets" begin
  include("Sets.jl")
  include("FinSets.jl")
end

@testset "Relations" begin
  include("FinRelations.jl")
end

@testset "Permutations" begin
  include("Permutations.jl")
end

@testset "CSets" begin
  include("CSetDataStructures.jl")
  include("CSets.jl")
  include("ACSetViews.jl")
end

@testset "StructuredCospans" begin
  include("StructuredCospans.jl")
end

<<<<<<< HEAD
@testset "DPO" begin
  include("DPO.jl")
end

@testset "CospanRewrite" begin
  include("CospanRewrite.jl")
=======
@testset "DataMigration" begin
  include("DataMigration.jl")
>>>>>>> 09f339d0
end

end<|MERGE_RESOLUTION|>--- conflicted
+++ resolved
@@ -41,17 +41,16 @@
   include("StructuredCospans.jl")
 end
 
-<<<<<<< HEAD
+@testset "DataMigration" begin
+  include("DataMigration.jl")
+end
+
 @testset "DPO" begin
   include("DPO.jl")
 end
 
 @testset "CospanRewrite" begin
   include("CospanRewrite.jl")
-=======
-@testset "DataMigration" begin
-  include("DataMigration.jl")
->>>>>>> 09f339d0
 end
 
 end