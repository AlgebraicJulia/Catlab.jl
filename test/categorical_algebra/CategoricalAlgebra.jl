module TestCategoricalAlgebra

using Test

@testset "FreeDiagrams" begin
  include("FreeDiagrams.jl")
end

@testset "CommutativeDiagrams" begin
  include("CommutativeDiagrams.jl")
end

@testset "Limits" begin
  include("Limits.jl")
end

@testset "Matrices" begin
  include("Matrices.jl")
end

@testset "Sets" begin
  include("Sets.jl")
  include("FinSets.jl")
end

@testset "Relations" begin
  include("FinRelations.jl")
end

@testset "Permutations" begin
  include("Permutations.jl")
end

@testset "CSets" begin
  include("CSetDataStructures.jl")
  include("CSets.jl")
  include("ACSetViews.jl")
end

@testset "StructuredCospans" begin
  include("StructuredCospans.jl")
end

<<<<<<< HEAD
@testset "CatElements" begin
  include("CatElements.jl")
=======
@testset "DataMigration" begin
  include("DataMigration.jl")
end

@testset "DPO" begin
  include("DPO.jl")
>>>>>>> e4bc0efb
end

end<|MERGE_RESOLUTION|>--- conflicted
+++ resolved
@@ -41,17 +41,15 @@
   include("StructuredCospans.jl")
 end
 
-<<<<<<< HEAD
 @testset "CatElements" begin
   include("CatElements.jl")
-=======
+  
 @testset "DataMigration" begin
   include("DataMigration.jl")
 end
 
 @testset "DPO" begin
   include("DPO.jl")
->>>>>>> e4bc0efb
 end
 
 end