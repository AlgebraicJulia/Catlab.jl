""" Categories of C-sets and attributed C-sets.
"""
module CSets
export ACSetTransformation, CSetTransformation, components, force, is_natural,
  migrate!, generate_json_acset, parse_json_acset, read_json_acset, write_json_acset

using Compat: isnothing

using AutoHashEquals
using JSON
using Reexport
using StaticArrays: SVector

@reexport using ...CSetDataStructures
using ...GAT, ..FreeDiagrams, ..Limits, ..Sets, ..FinSets
import ..Limits: limit, colimit, universal
import ..FinSets: FinSet, FinFunction, FinDomFunction, force
using ...Theories: Category, CatDesc, AttrDesc, ob, hom, attr, adom, acodom
import ...Theories: dom, codom, compose, ⋅, id

# FinSets interop
#################

""" Create `FinSet` for part of attributed C-set.
"""
FinSet(X::ACSet, type::Symbol) = FinSet{Int,Int}(nparts(X, type))

""" Create `FinFunction` for part or subpart of attributed C-set.

The subpart must be of kind `Ob`. For indexed subparts, the index is included.
"""
FinFunction(X::ACSet, name::Symbol) = fin_function(X, Val{name})

@generated function fin_function(X::ACSet{CD,AD,Ts,Idxed},
    ::Type{Val{name}}) where {CD,AD,Ts,Idxed,name}
  if name ∈ ob(CD)
    quote
      FinFunction(identity, FinSet(X, $(QuoteNode(name))))
    end
  elseif name ∈ hom(CD)
    quote
      FinFunction(subpart(X, $(QuoteNode(name))),
                  FinSet(X, $(QuoteNode(codom(CD, name)))),
                  index=$(name ∈ Idxed ? :(X.indices.$name) : false))
    end
  else
    throw(ArgumentError("$(repr(name)) not in $(ob(CD)) or $(hom(CD))"))
  end
end

""" Create `FinDomFunction` for part or subpart of attributed C-set.

The codomain is always of type `TypeSet`, regardless of whether the subpart is
of kind `Ob` or `Data`. For indexed subparts, the index is included.
"""
FinDomFunction(X::ACSet, name::Symbol) = fin_dom_function(X, Val{name})

@generated function fin_dom_function(X::ACSet{CD,AD,Ts,Idxed},
    ::Type{Val{name}}) where {CD,AD,Ts,Idxed,name}
  if name ∈ ob(CD)
    quote
      n = nparts(X, $(QuoteNode(name)))
      FinDomFunction(1:n, FinSet(n), TypeSet{Int}())
    end
  elseif name ∈ hom(CD) || name ∈ attr(AD)
    quote
      FinDomFunction(subpart(X, $(QuoteNode(name))),
                     index=$(name ∈ Idxed ? :(X.indices.$name) : false))
    end
  else
    throw(ArgumentError(
      "$(repr(name)) not in $(ob(CD)), $(hom(CD)), or $(attr(AD))"))
  end
end

# C-set transformations
#######################

""" Transformation between attributed C-sets.

A morphism of C-sets is a natural transformation: a transformation between
functors C -> Set satisfying the naturality axiom for all morphisms in C. This
struct records the data of a transformation; it does not enforce naturality.

The transformation has a component for every object in C. When C-sets have
attributes, the data types are assumed to be fixed. Thus, the naturality axiom
for data attributes is a commutative triangle, rather than a commutative square.
"""
@auto_hash_equals struct ACSetTransformation{CD <: CatDesc, AD <: AttrDesc{CD},
    Comp <: NamedTuple, Dom <: AbstractACSet{CD,AD}}
  components::Comp
  dom::Dom
  codom::Dom

  function ACSetTransformation{CD,AD}(components::NamedTuple, X::Dom, Y::Dom) where
      {Ob, CD <: CatDesc{Ob}, AD <: AttrDesc{CD}, Dom <: AbstractACSet{CD,AD}}
    @assert keys(components) ⊆ Ob
    coerced_components = NamedTuple{Ob}(
      coerce_component(ob, get(components, ob) do; Int[] end, X, Y)
      for ob in Ob)
    new{CD,AD,typeof(coerced_components),Dom}(coerced_components, X, Y)
  end
end

function coerce_component(ob::Symbol, f::FinFunction{Int,Int}, X, Y)
  @assert length(dom(f)) == nparts(X,ob) "Domain error in component $ob"
  @assert length(codom(f)) == nparts(Y,ob) "Codomain error in component $ob"
  return f
end
function coerce_component(ob::Symbol, f, X, Y)::FinFunction{Int,Int}
  FinFunction(f, nparts(X,ob), nparts(Y,ob))
end

ACSetTransformation(components::NamedTuple, X::Dom, Y::Dom) where
    {CD <: CatDesc, AD <: AttrDesc{CD}, Dom <: AbstractACSet{CD,AD}} =
  ACSetTransformation{CD,AD}(components, X, Y)
ACSetTransformation(X::Dom, Y::Dom; components...) where
    {CD <: CatDesc, AD <: AttrDesc{CD}, Dom <: AbstractACSet{CD,AD}} =
  ACSetTransformation{CD,AD}((; components...), X, Y)

const CSetTransformation{CD, Comp, Dom <: AbstractCSet{CD}} =
  ACSetTransformation{CD,AttrDesc{CD,(),(),(),()},Comp,Dom}

CSetTransformation(components, X::Dom, Y::Dom) where Dom <: AbstractCSet =
  ACSetTransformation(components, X, Y)
CSetTransformation(X::Dom, Y::Dom; components...) where Dom <: AbstractCSet =
  ACSetTransformation(X, Y; components...)

components(α::ACSetTransformation) = α.components
Base.getindex(α::ACSetTransformation, ob) = α.components[ob]

""" Is the transformation between C-sets a natural transformation?

Uses the fact that to check whether a transformation is natural, it suffices to
check the naturality equation on a generating set of morphisms.
"""
function is_natural(α::ACSetTransformation{CD,AD}) where {CD,AD}
  X, Y = dom(α), codom(α)
  for (f, c, d) in zip(hom(CD), dom(CD), codom(CD))
    Xf, Yf, α_c, α_d = subpart(X,f), subpart(Y,f), α[c], α[d]
    all(Yf[α_c(i)] == α_d(Xf[i]) for i in eachindex(Xf)) || return false
  end
  for (f, c) in zip(attr(AD), adom(AD))
    Xf, Yf, α_c = subpart(X,f), subpart(Y,f), α[c]
    all(Yf[α_c(i)] == Xf[i] for i in eachindex(Xf)) || return false
  end
  return true
end

force(α::ACSetTransformation) =
  ACSetTransformation(map(force, components(α)), dom(α), codom(α))

# Category of C-sets
####################

@instance Category{ACSet, ACSetTransformation} begin
  dom(α::ACSetTransformation) = α.dom
  codom(α::ACSetTransformation) = α.codom

  id(X::ACSet) = ACSetTransformation(map(id, fin_sets(X)), X, X)

  function compose(α::ACSetTransformation, β::ACSetTransformation)
    # Question: Should we incur cost of checking that codom(β) == dom(α)?
    ACSetTransformation(map(compose, components(α), components(β)),
                        dom(α), codom(β))
  end
end

fin_sets(X::ACSet) = map(table -> FinSet(length(table)), tables(X))

# Limits and colimits
#####################

""" Limit of C-sets that stores the pointwise limits in FinSet.
"""
struct CSetLimit{Ob <: AbstractCSet, Diagram, Cone <: Multispan{Ob},
                 Limits <: NamedTuple} <: AbstractLimit{Ob,Diagram}
  diagram::Diagram
  cone::Cone
  limits::Limits
end

""" Colimit of attributed C-sets that stores the pointwise colimits in FinSet.
"""
struct ACSetColimit{Ob <: AbstractACSet, Diagram, Cocone <: Multicospan{Ob},
                    Colimits <: NamedTuple} <: AbstractColimit{Ob,Diagram}
  diagram::Diagram
  cocone::Cocone
  colimits::Colimits
end

# Compute limits and colimits of C-sets by reducing to those in FinSet using the
# "pointwise" formula for (co)limits in functor categories.

function limit(diagram::AbstractFreeDiagram{ACS}) where
    {CD <: CatDesc, ACS <: AbstractCSet{CD}}
  limits = map(limit, unpack_diagram(diagram))
  Xs = cone_objects(diagram)
  Y = ACS()
  for (c, lim) in pairs(limits)
    add_parts!(Y, c, length(ob(lim)))
  end
  for (f, c, d) in zip(hom(CD), dom(CD), codom(CD))
    Yfs = map(legs(limits[c]), Xs) do π, X
      compose(π, FinFunction(subpart(X, f), nparts(X, d)))
    end
    Yf = universal(limits[d], Multispan(ob(limits[c]), Yfs))
    set_subpart!(Y, f, collect(Yf))
  end
  πs = pack_components(map(legs, limits), map(X -> Y, Xs), Xs)
  CSetLimit(diagram, Multispan(Y, πs), limits)
end

function universal(lim::CSetLimit, cone::Multispan)
  components = map(universal, lim.limits, unpack_diagram(cone))
  CSetTransformation(components, apex(cone), ob(lim))
end

function colimit(diagram::AbstractFreeDiagram{ACS}) where
    {CD <: CatDesc, AD <: AttrDesc{CD}, Ts, ACS <: AbstractACSet{CD,AD,Ts}}
  # Colimit of C-set without attributes.
  colimits = map(colimit, unpack_diagram(diagram))
  Xs = cocone_objects(diagram)
  Y = ACS()
  for (c, colim) in pairs(colimits)
    add_parts!(Y, c, length(ob(colim)))
  end
  for (f, c, d) in zip(hom(CD), dom(CD), codom(CD))
    Yfs = map(legs(colimits[d]), Xs) do ι, X
      compose(FinFunction(subpart(X, f), nparts(X, d)), ι)
    end
    Yf = universal(colimits[c], Multicospan(ob(colimits[d]), Yfs))
    set_subpart!(Y, f, collect(Yf))
  end
  ιs = pack_components(map(legs, colimits), Xs, map(X -> Y, Xs))

  # Set data attributes by canonical inclusion from attributes in diagram.
  for (attr, c, d) in zip(attr(AD), adom(AD), acodom(AD))
    T = Ts.parameters[d]
    data = Vector{Union{Some{T},Nothing}}(nothing, nparts(Y, c))
    for (ι, X) in zip(ιs, Xs)
      for i in parts(X, c)
        j = ι[c](i)
        if isnothing(data[j])
          data[j] = Some(subpart(X, i, attr))
        else
          val1, val2 = subpart(X, i, attr), something(data[j])
          val1 == val2 || error(
            "ACSet colimit does not exist: $attr attributes $val1 != $val2")
        end
      end
    end
    set_subpart!(Y, attr, map(something, data))
  end

  ACSetColimit(diagram, Multicospan(Y, ιs), colimits)
end

function universal(colim::ACSetColimit, cocone::Multicospan)
  components = map(universal, colim.colimits, unpack_diagram(cocone))
  ACSetTransformation(components, ob(colim), apex(cocone))
end

""" Diagram in C-Set → named tuple of diagrams in FinSet
"""
unpack_diagram(discrete::DiscreteDiagram{<:AbstractACSet}) =
  map(DiscreteDiagram, unpack_sets(ob(discrete)))
unpack_diagram(span::Multispan{<:AbstractACSet}) =
  map(Multispan, fin_sets(apex(span)), unpack_components(legs(span)))
unpack_diagram(cospan::Multicospan{<:AbstractACSet}) =
  map(Multicospan, fin_sets(apex(cospan)), unpack_components(legs(cospan)))
unpack_diagram(para::ParallelMorphisms{<:AbstractACSet}) =
  map(ParallelMorphisms, unpack_components(hom(para)))

function unpack_diagram(d::Union{FreeDiagram{ACS},BipartiteFreeDiagram{ACS}}) where
    {Ob, CD <: CatDesc{Ob}, ACS <: AbstractACSet{CD}}
  NamedTuple{Ob}([ map(d, Ob=X -> FinSet(X, ob), Hom=α -> α[ob]) for ob in Ob ])
end

""" Vector of C-sets → named tuple of vectors of FinSets
"""
unpack_sets(Xs::AbstractVector{<:AbstractACSet{CD}}) where
    {Ob, CD <: CatDesc{Ob}} =
  NamedTuple{Ob}([ map(X -> FinSet(X, ob), Xs) for ob in Ob ])

""" Vector of C-set transformations → named tuple of vectors of FinFunctions
"""
unpack_components(αs::AbstractVector{<:ACSetTransformation{CD}}) where
    {Ob, CD <: CatDesc{Ob}} =
  NamedTuple{Ob}([ map(α -> α[ob], αs) for ob in Ob ])

""" Named tuple of vectors of FinFunctions → vector of C-set transformations
"""
function pack_components(fs::NamedTuple{Ob}, doms, codoms) where Ob
  components = map((x...) -> NamedTuple{Ob}(x), fs...) # XXX: Is there a better way?
  map(ACSetTransformation, components, doms, codoms)
end

""" Objects in diagram that will have explicit legs in limit cone.

Encodes common conventions such as, when taking a pullback of a cospan, not
explicitly including a cone leg for the cospan apex since it can be computed
from the other legs.

FIXME: Should this function be part of the official limits interface?
"""
cone_objects(diagram) = ob(diagram)
cone_objects(diagram::BipartiteFreeDiagram) = ob₁(diagram)
cone_objects(cospan::Multicospan) = feet(cospan)
cone_objects(para::ParallelMorphisms) = SVector(dom(para))

""" Objects in diagram that will have explicit legs in colimit cocone.
"""
cocone_objects(diagram) = ob(diagram)
cocone_objects(diagram::BipartiteFreeDiagram) = ob₂(diagram)
cocone_objects(span::Multispan) = feet(span)
cocone_objects(para::ParallelMorphisms) = SVector(codom(para))

# Functorial data migration
###########################

""" Pullback functorial data migration from one ACSet to another.

Note that this operation is contravariant: the data is transferred from `X` to
`Y` but the functor, represented by two dictionaries, maps the schema for `Y`
to the schema for `X`.

When the functor is the identity, this function is equivalent to
[`copy_parts!`](@ref).
"""
function migrate!(Y::ACSet{CD, AD}, X::ACSet,
                  FOb::AbstractDict, FHom::AbstractDict) where {CD, AD}
<<<<<<< HEAD
  CD.ob ⊆ keys(FOb)     || error("Every object in $CD must be a key in $FOb")
  CD.hom ⊆ keys(FHom)   || error("Every hom in $CD must be a key in $FHom")
  AD.attr ⊆ keys(FHom)  || error("Every attribute in $AD must be a key in $FHom")

  partsY = NamedTuple{CD.ob}(map(CD.ob) do obY
=======
  ob(CD) ⊆ keys(FOb)     || error("Every object in $CD must be a key in $FOb")
  hom(CD) ⊆ keys(FHom)   || error("Every morphism in $CD must be a key in $FHom")
  attr(AD) ⊆ keys(FHom)  || error("Every attribute in $AD must be a key in $FHom")
  
  partsY = NamedTuple{ob(CD)}(map(ob(CD)) do obY
>>>>>>> b6403184
    add_parts!(Y, obY, nparts(X, FOb[obY]))
  end)
  for homY in hom(CD)
    domY, codomY = dom(CD, homY), codom(CD, homY)
    set_subpart!(Y, partsY[domY], homY, partsY[codomY][subpart(X, FHom[homY])])
  end
  for attrY in attr(AD)
    domY = dom(AD, attrY)
    set_subpart!(Y, partsY[domY], attrY, subpart(X, FHom[attrY]))
  end
  return Y
end

function (::Type{T})(X::ACSet, FOb::AbstractDict,
                     FHom::AbstractDict) where T <: AbstractACSet
  Y = T()
  migrate!(Y, X, FOb, FHom)
end

""" Serialize an ACSet object to a JSON string
"""
function generate_json_acset(x::T) where T <: AbstractACSet
  JSON.json(x.tables)
end

""" Deserialize a dictionary from a parsed JSON string to an object of the given ACSet type
"""
function parse_json_acset(type::Type{T}, input::Dict) where T <: AbstractACSet
  out = type()
  for (k,v) ∈ input
    add_parts!(out, Symbol(k), length(v))
  end
  for l ∈ values(input)
    for (i, j) ∈ enumerate(l)
      for (k,v) ∈ j
        vtype = eltype(out[Symbol(k)])
        if !(typeof(v) <: vtype)
          v = vtype(v)
        end
        set_subpart!(out, i, Symbol(k), v)
      end
    end
  end
  out
end

""" Deserialize a JSON string to an object of the given ACSet type
"""
function parse_json_acset(type::Type{T}, input::String) where T <: AbstractACSet
  parse_json_acset(type, JSON.parse(input))
end

""" Read a JSON file to an object of the given ACSet type
"""
function read_json_acset(type::Type{T}, input::String) where T <: AbstractACSet
  parse_json_acset(type, open(f->read(f, String), input))
end

""" Serialize an ACSet object to a JSON file
"""
function write_json_acset(x::T, fname::AbstractString) where T <: AbstractACSet
  open(string(fname), "w") do f
    write(f, generate_json_acset(x))
  end
end

end<|MERGE_RESOLUTION|>--- conflicted
+++ resolved
@@ -330,19 +330,11 @@
 """
 function migrate!(Y::ACSet{CD, AD}, X::ACSet,
                   FOb::AbstractDict, FHom::AbstractDict) where {CD, AD}
-<<<<<<< HEAD
-  CD.ob ⊆ keys(FOb)     || error("Every object in $CD must be a key in $FOb")
-  CD.hom ⊆ keys(FHom)   || error("Every hom in $CD must be a key in $FHom")
-  AD.attr ⊆ keys(FHom)  || error("Every attribute in $AD must be a key in $FHom")
-
-  partsY = NamedTuple{CD.ob}(map(CD.ob) do obY
-=======
   ob(CD) ⊆ keys(FOb)     || error("Every object in $CD must be a key in $FOb")
   hom(CD) ⊆ keys(FHom)   || error("Every morphism in $CD must be a key in $FHom")
   attr(AD) ⊆ keys(FHom)  || error("Every attribute in $AD must be a key in $FHom")
   
   partsY = NamedTuple{ob(CD)}(map(ob(CD)) do obY
->>>>>>> b6403184
     add_parts!(Y, obY, nparts(X, FOb[obY]))
   end)
   for homY in hom(CD)
