""" Categories of C-sets and attributed C-sets.
"""
module CSets
export ACSetMorphism, 
  ACSetTransformation, CSetTransformation, StructACSetTransformation,
  StructTightACSetTransformation, TightACSetTransformation,
  LooseACSetTransformation, SubACSet, SubCSet,
  components, type_components, force,
  naturality_failures, show_naturality_failures, is_natural, in_bounds,
  abstract_attributes, is_cartesian

using Base.Iterators: flatten
using Base.Meta: quot
using Reexport
using StructEquality

using CompTime
@reexport using ACSets
@reexport using ...ACSetsGATsInterop
using ACSets.Columns
using ACSets.DenseACSets: indices, unique_indices, attr_type, attrtype_type,
  datatypes, constructor

using GATlab
using ...Graphs.BasicGraphs
using ...Theories
import ...Theories: ob, hom, dom, codom, compose, ⋅, id,
  meet, ∧, join, ∨, top, ⊤, bottom, ⊥, ⊕, ⊗

using ..FreeDiagrams, ..Limits, ..Subobjects, ..Sets, ..FinSets, ..FinCats
using ..FinSets: VarFunction, LooseVarFunction, IdentityFunction, VarSet, AbsVarFunction
import ..Limits: limit, colimit, universal
import ..Subobjects: Subobject, implies, ⟹, subtract, \, negate, ¬, non, ~
import ..Sets: SetOb, SetFunction, TypeSet
using ..Diagrams: Diagram, diagram
import ..FinSets: FinSet, FinFunction, FinDomFunction, force, predicate, 
                  is_monic, is_epic, preimage
import ..FinCats: FinDomFunctor, components, is_natural

# Sets interop
##############

""" Create `SetOb` for object or attribute type of attributed C-set.

For objects, the result is a `FinSet`; for attribute types, a `TypeSet`.
"""
@inline SetOb(X::StructACSet{S,Ts}, type::Symbol) where {S,Ts} =
  set_ob(X, Val{S}, Val{Ts}, Val{type})

SetOb(X::DynamicACSet, type::Symbol) =
  runtime(set_ob, X, X.schema, X.type_assignment, type)

@ct_enable function set_ob(X::ACSet, @ct(S), @ct(Ts), @ct(type))
  @ct_ctrl if type ∈ objects(S)
    FinSet(X, @ct type)
  elseif type ∈ attrtypes(S)
    @ct T = attrtype_instantiation(S,Ts,type)
    TypeSet{@ct T}()
  else
    @ct throw(ArgumentError("$(repr(type)) not in $(objects(S)) or $(attrtypes(S))"))
  end
end

""" Create `FinSet` for object of attributed C-set.
"""
@inline FinSet(X::ACSet, type::Symbol) = FinSets.FinSetInt(nparts(X, type))

""" Create `TypeSet` for object or attribute type of attributed C-set.
"""
@inline TypeSet(::StructACSet{S,Ts}, type::Symbol) where {S,Ts} =
  type_set(Val{S}, Val{Ts}, Val{type})

TypeSet(X::DynamicACSet, type::Symbol) = runtime(type_set, X.schema, X.type_assignment,type)

@ct_enable function type_set(@ct(S), @ct(Ts), @ct(type))
  @ct begin
    T = if type ∈ objects(S)
      Int
    elseif type ∈ attrtypes(S)
      attrtype_instantiation(S,Ts,type)
    else
      throw(ArgumentError("$(repr(type)) not in $(objects(S)) or $(attrtypes(S))"))
    end
    TypeSet{T}()
  end
end

FinFunction(c::Column{Int,Int}, dom, codom) =
  FinFunction(
    Int[c[i] for i in dom], codom
  )

FinDomFunction(c::Column{Int,Int}, dom, codom)  =
  FinDomFunction([c[i] for i in dom], codom)

"""Runtime error if there are any attributes in the column"""
FinDomFunction(c::Column{Int,Union{AttrVar,T}}, dom, codom) where {T} =
  FinDomFunction(
    T[c[i] for i in dom], codom
  )


""" Create `VarSet` for attribute type of attributed C-set."""
function VarSet(X::ACSet, type::Symbol)
  S = acset_schema(X)
  if type ∈ ob(S) #honestly should probably be an error
    return VarSet{Union{}}(nparts(X,type))
  else 
    return VarSet{attrtype_type(X,type)}(nparts(X,type))
  end
end

function VarFunction(X::ACSet, f::Symbol)
  S = acset_schema(X)
  if f ∈ attrs(S; just_names=true)
    VarFunction(X.subparts[f], parts(X,dom(S,f)), FinSet(nparts(X,codom(S,f))))
  else
    VarFunction(FinFunction(X,f)) #also probably an error
  end
end

VarFunction(c::Column{Int,Union{AttrVar, T}}, dom, codom) where {T} =
  VarFunction{T}([c[i] for i in dom], codom)


""" Create `SetFunction` for morphism or attribute of attributed C-set.

For morphisms, the result is a `FinFunction`; for attributes, a
`FinDomFunction`.
"""
@inline SetFunction(X::StructACSet{S}, name::Symbol) where {S} =
  set_function(X, Val{S}, Val{name})

SetFunction(X::DynamicACSet, name::Symbol)  =
  runtime(set_function,X, acset_schema(X), name)

@ct_enable function set_function(X::SimpleACSet, @ct(S), @ct(name))
  @ct_ctrl if name ∈ objects(S) || name ∈ attrtypes(S)
    SetFunction(identity, SetOb(X, @ct name))
  elseif name ∈ homs(S; just_names=true)
    FinFunction(X.subparts[@ct name], FinSet(X, @ct(dom(S, name))), FinSet(X, @ct(codom(S, name))))
  elseif name ∈ attrs(S; just_names=true)
    FinDomFunction(X, @ct name)
  else
    @ct throw(ArgumentError("$(repr(name)) does not belong to schema $(S)"))
  end
end

""" Create `FinFunction` for morphism of attributed C-set.

Indices are included whenever they exist.
"""
@inline FinFunction(X::StructACSet{S}, name::Symbol) where {S} =
  set_function(X, Val{S}, Val{name})

FinFunction(X::DynamicACSet, name::Symbol)  =
  runtime(set_function,X, acset_schema(X), name)


""" Create `FinDomFunction` for morphism or attribute of attributed C-set.

Indices are included whenever they exist. Unlike the `FinFunction` constructor,
the codomain of the result is always of type `TypeSet`.
"""
@inline FinDomFunction(X::StructACSet{S}, name::Symbol) where {S} =
  fin_dom_function(X, Val{S}, Val{name})

@ct_enable function fin_dom_function(X::SimpleACSet, @ct(S), @ct(name))
  @ct_ctrl if name ∈ objects(S)
    n = nparts(X, @ct name)
    FinDomFunction(1:n, FinSet(n), TypeSet{Int}())
  elseif name ∈ homs(S; just_names=true) || name ∈ attrs(S; just_names=true)
    FinDomFunction(X.subparts[@ct name], FinSet(X, @ct(dom(S, name))), TypeSet(X, @ct(codom(S, name))))
  else
    @ct throw(ArgumentError("$(repr(name)) not in $(objects(S)), $(homs(S)), or $(attrs(S))"))
  end
end


# Categories interop
####################

# ACSets as set-valued FinDomFunctors.

# TODO: We should wrap `SchemaDescType` instead of creating a presentation.
const ACSetDomCat = FinCats.FinCatPresentation{
  Symbol, Union{FreeSchema.Ob,FreeSchema.AttrType},
  Union{FreeSchema.Hom,FreeSchema.Attr,FreeSchema.AttrType}}

""" Wrapper type to interpret attributed C-set as a functor.
"""
@struct_hash_equal struct ACSetFunctor{ACS<:ACSet} <:
    Functor{ACSetDomCat,
            TypeCat{Union{FinSet,VarSet},
                    Union{VarFunction,FinDomFunction{Int}}}}
  acset::ACS
end
FinDomFunctor(X::ACSet) = ACSetFunctor(X)
ACSet(X::ACSetFunctor) = X.acset

<<<<<<< HEAD
function hasvar(X::ACSet,x) 
  s = acset_schema(X)
  (x∈ attrs(acset_schema(X),just_names=true) && hasvar(X,codom(s,x))) || 
  x∈attrtypes(acset_schema(X)) && nparts(X,x)>0
end
hasvar(X::ACSet) = any(o->hasvar(X,o), attrtypes(acset_schema(X)))
hasvar(X::ACSetFunctor,x) = hasvar(X.acset,x)
hasvar(X::ACSetFunctor) = hasvar(X.acset)
=======
hasvar(X::ACSet) = any(o->nparts(X,o) > 0, attrtypes(acset_schema(X))) # upstream?
hasvar(X::ACSetFunctor) = hasvar(ACSet(X))
>>>>>>> ee6a0349

dom(F::ACSetFunctor) = FinCat(Presentation(ACSet(F)))

#not clear this couldn't just always give the Vars
function codom(F::ACSetFunctor)
  hasvar(F) ? TypeCat{Union{SetOb,VarSet},Union{FinDomFunction{Int},VarFunction}}() :
    TypeCat{SetOb,FinDomFunction{Int}}()
end

Categories.do_ob_map(F::ACSetFunctor, x) = 
<<<<<<< HEAD
  (hasvar(F,functor_key(x)) ? VarSet : SetOb)(F.acset, functor_key(x))
Categories.do_hom_map(F::ACSetFunctor, f) =  
  (hasvar(F,functor_key(f)) ? VarFunction : FinFunction)(F.acset, functor_key(f))
=======
  (hasvar(F) ? VarSet : SetOb)(ACSet(F), functor_key(x))
Categories.do_hom_map(F::ACSetFunctor, f) =  
  (hasvar(F) ? VarFunction : FinFunction)(ACSet(F), functor_key(f))
>>>>>>> ee6a0349

functor_key(x) = x
functor_key(expr::GATExpr{:generator}) = first(expr)

# Set-valued FinDomFunctors as ACSets.
(T::Type{ACS})(F::Diagram) where ACS <: ACSet = F |> diagram |> T
function (::Type{ACS})(F::FinDomFunctor) where ACS <: ACSet
  X = if ACS isa UnionAll
    pres = presentation(dom(F))
    ACS{(eltype(ob_map(F, c)) for c in generators(pres, :AttrType))...}()
  else
    ACS()
  end
  copy_parts!(X, F)
  return X
end

""" Copy parts from a set-valued `FinDomFunctor` to an `ACSet`.
"""
function ACSetInterface.copy_parts!(X::ACSet, F::FinDomFunctor)
  pres = presentation(dom(F))
  added = Dict(Iterators.map(generators(pres, :Ob)) do c
    c = nameof(c)
    c => add_parts!(X, c, length(ob_map(F, c)::FinSet{Int}))
  end)
  for f in generators(pres, :Hom)
    dom_parts, codom_parts = added[nameof(dom(f))], added[nameof(codom(f))]
    set_subpart!(X, dom_parts, nameof(f), codom_parts[collect(hom_map(F, f))])
  end
  for f in generators(pres, :Attr)
    dom_parts = added[nameof(dom(f))]
    set_subpart!(X, dom_parts, nameof(f), collect(hom_map(F, f)))
  end
  added
end

# C-set transformations
#######################

""" Common type for `ACSetTransformation` and `CSetTransformation`.
"""
abstract type ACSetMorphism{Dom,Codom} end


""" Transformation between attributed C-sets.

Homomorphisms of attributed C-sets generalize homomorphisms of C-sets
([`CSetTransformation`](@ref)), which you should understand before reading this.

A *homomorphism* of attributed C-sets with schema S: C ↛ A (a profunctor) is a
natural transformation between the corresponding functors col(S) → Set, where
col(S) is the collage of S. When the components on attribute types, indexed by
objects of A, are all identity functions, the morphism is called *tight*; in
general, it is called *loose*. With this terminology, acsets on a fixed schema
are the objects of an ℳ-category (see `Catlab.Theories.MCategory`). Calling
`ACSetTransformation` will construct a tight or loose morphism as appropriate,
depending on which components are specified.

Since every tight morphism can be considered a loose one, the distinction
between tight and loose may seem a minor technicality, but it has important
consequences because limits and colimits in a category depend as much on the
morphisms as on the objects. In particular, limits and colimits of acsets differ
greatly depending on whether they are taken in the category of acsets with tight
morphisms or with loose morphisms. Tight morphisms suffice for many purposes,
including most applications of colimits. However, when computing limits of
acsets, loose morphisms are usually preferable. For more information about
limits and colimits in these categories, see [`TightACSetTransformation`](@ref)
and [`LooseACSetTransformation`](@ref).
"""
abstract type ACSetTransformation{Dom,Codom} <: ACSetMorphism{Dom,Codom} end

""" Tight transformation between attributed C-sets.

The category of attributed C-sets and tight homomorphisms is isomorphic to a
slice category of C-Set, as explained in our paper "Categorical Data Structures
for Technical Computing". Colimits in this category thus reduce to colimits of
C-sets, by a standard result about slice categories. Limits are more complicated
and are currently not supported.

For the distinction between tight and loose, see [`ACSetTranformation`](@ref).
"""
abstract type TightACSetTransformation{Dom,Codom} <:
  ACSetTransformation{Dom,Codom} end

""" Loose transformation between attributed C-sets.

Limits and colimits in the category of attributed C-sets and loose homomorphisms
are computed pointwise on both objects *and* attribute types. This implies that
(co)limits of Julia types must be computed. Due to limitations in the
expressivity of Julia's type system, only certain simple kinds of (co)limits,
such as products, are supported.

Alternatively, colimits involving loose acset transformations can be constructed
with respect to explicitly given attribute type components for the legs of the
cocone, via the keyword argument `type_components` to `colimit` and related
functions. This uses the universal property of the colimit. To see how this
works, notice that a diagram of acsets and loose acset transformations can be
expressed as a diagram D: J → C-Set (for the C-sets) along with another diagram
A: J → C-Set (for the attribute sets) and a natural transformation α: D ⇒ A
(assigning attributes). Given a natural transformation τ: A ⇒ ΔB to a constant
functor ΔB, with components given by `type_components`, the composite
transformation α⋅τ: D ⇒ ΔB is a cocone under D, hence factors through the
colimit cocone of D. This factoring yields an assigment of attributes to the
colimit in C-Set.

For the distinction between tight and loose, see [`ACSetTranformation`](@ref).
"""
abstract type LooseACSetTransformation{Dom,Codom} <:
  ACSetTransformation{Dom,Codom} end

components(α::ACSetMorphism) = α.components
force(α::ACSetMorphism) = map_components(force, α)

# Dynamic ACSet transformations

@struct_hash_equal struct DynamicTightACSetTransformation <:
    TightACSetTransformation{ACSet,ACSet}
  components::NamedTuple
  dom::ACSet
  codom::ACSet
  function DynamicTightACSetTransformation(components, X, Y) 
    S = acset_schema(X)
    components = coerce_components(S,components,X,Y)
    new(components, X, Y)
  end
end

@struct_hash_equal struct DynamicLooseACSetTransformation <:
    LooseACSetTransformation{ACSet,ACSet}
  components::NamedTuple
  type_components::NamedTuple
  dom::ACSet
  codom::ACSet
end

# Struct ACSet transformations

@struct_hash_equal struct StructTightACSetTransformation{
    S <: TypeLevelSchema, Comp <: NamedTuple, Dom <: StructACSet{S},
    Codom <: StructACSet{S}} <: TightACSetTransformation{Dom,Codom}
  components::Comp
  dom::Dom
  codom::Codom  

  function StructTightACSetTransformation{S}(components, X::Dom, Y::Codom) where
      {S, Dom <: StructACSet{S}, Codom <: StructACSet{S}}
    components = coerce_components(S,components,X,Y)
    new{S,typeof(components),Dom,Codom}(components, X, Y)
  end
end


""" Transformation between C-sets.

Recall that a C-set homomorphism is a natural transformation: a transformation
between functors C → Set satisfying the naturality axiom for every morphism, or
equivalently every generating morphism, in C.

This data type records the data of a C-set transformation. Naturality is not
strictly enforced but is expected to be satisfied. It can be checked using the
function [`is_natural`](@ref).

If the schema of the dom and codom has attributes, this has the semantics of 
being a valid C-set transformation on the combinatorial data alone (including 
attribute variables, if any).
"""
abstract type CSetTransformation{Dom,Codom} <: ACSetMorphism{Dom,Codom} end

@struct_hash_equal struct  StructCSetTransformation{
    S <: TypeLevelSchema, Comp <: NamedTuple, Dom <: StructACSet{S},
    Codom <: StructACSet{S}} <: CSetTransformation{Dom,Codom}
  components::Comp
  dom::Dom
  codom::Codom  

  function StructCSetTransformation{S}(components, X::Dom, Y::Codom) where
      {S, Dom <: StructACSet{S}, Codom <: StructACSet{S}}
    components = coerce_components(S,components,X,Y)
    new{S,typeof(components),Dom,Codom}(components, X, Y)
  end
end

@struct_hash_equal struct DynamicCSetTransformation <: CSetTransformation{ACSet,ACSet}
  components::NamedTuple
  dom::ACSet
  codom::ACSet
  function DynamicCSetTransformation(components, X, Y) 
    S = acset_schema(X)
    components = coerce_components(S,components,X,Y)
    new(components, X, Y)
  end
end

CSetTransformation(f::StructTightACSetTransformation{S}) where S = 
  StructCSetTransformation{S}(components(f), dom(f), codom(f))
CSetTransformation(f::DynamicTightACSetTransformation) = 
  DynamicCSetTransformation(components(f), dom(f), codom(f))

CSetTransformation(components, X::StructACSet{S}, Y::StructACSet{S}) where S =
  StructCSetTransformation{S}(components, X, Y)
CSetTransformation(X::StructACSet{S}, Y::StructACSet{S}; components...) where S =
  StructCSetTransformation{S}((; components...), X, Y)

TightACSetTransformation(components, X::StructACSet{S}, Y::StructACSet{S}) where S =
  StructTightACSetTransformation{S}(components, X, Y)

# Component coercion

function coerce_components(S, components, X::ACSet{<:PT}, Y) where PT
  @assert keys(components) ⊆ objects(S) ∪ attrtypes(S)
  kw = Dict(map(types(S)) do c  
    c => PT <: MarkAsDeleted ? (dom_parts=parts(X,c), codom_parts=parts(Y,c)) : (;)
  end)
  ocomps = NamedTuple(map(objects(S)) do c
    c => coerce_component(c, get(components, c, 1:0), 
                          nparts(X,c), nparts(Y,c); kw[c]...)
  end)
  acomps = NamedTuple(map(attrtypes(S)) do c
    c => coerce_attrvar_component(c, get(components, c, 1:0), 
          TypeSet(X, c), TypeSet(Y, c), nparts(X,c), nparts(Y,c); kw[c]...)
  end)
  return merge(ocomps, acomps)
end 
  
function coerce_component(ob::Symbol, f::FinFunction{Int,Int},
                          dom_size::Int, codom_size::Int; kw...)
  length(dom(f)) == dom_size || error("Domain error in component $ob")
  # length(codom(f)) == codom_size || error("Codomain error in component $ob") # codom size is now Maxpart not nparts
  return f 
end

coerce_component(::Symbol, f, dom_size::Int, codom_size::Int; kw...) =
  FinFunction(f, dom_size, codom_size; kw...)

function coerce_attrvar_component(
    ob::Symbol, f::AbstractVector,::TypeSet{T}, ::TypeSet{T},
    dom_size::Int, codom_size::Int; kw...) where {T}
  e = "Domain error in component $ob variable assignment $(length(f)) != $dom_size"
  length(f) == dom_size || error(e)
  return VarFunction{T}(f, FinSet(codom_size))
end

function coerce_attrvar_component(
    ob::Symbol, f::VarFunction,::TypeSet{T},::TypeSet{T},
    dom_size::Int, codom_size::Int; kw...) where {T}
  # length(dom(f.fun)) == dom_size || error("Domain error in component $ob: $(dom(f.fun))!=$dom_size")
  length(f.codom) == codom_size || error("Codomain error in component $ob: $(f.fun.codom)!=$codom_size")
  return f
end

function coerce_attrvar_component(
    ob::Symbol, f::LooseVarFunction,d::TypeSet{T},cd::TypeSet{T′},
    dom_size::Int, codom_size::Int; kw...) where {T,T′}
  length(dom(f.fun)) == dom_size || error("Domain error in component $ob")
  length(f.codom) == codom_size || error("Codomain error in component $ob: $(f.fun.codom)!=$codom_size")
  # We do not check types (equality is too strict)
  # dom(f.loose) == d || error("Dom of type comp mismatch $(dom(f.loose)), $d")
  # codom(f.loose) == cd || error("Codom of type comp mismatch $(codom(f.loose)), $cd")
  return f
end

"""Coerce an arbitrary julia function to a LooseVarFunction assuming no variables"""
function coerce_attrvar_component(ob::Symbol, f::Function, d::TypeSet{T},cd::TypeSet{T′},
  dom_size::Int, codom_size::Int; kw...) where {T,T′}
  dom_size == 0 || error("Cannot specify $ob component with $f with $dom_size domain variables")
  coerce_attrvar_component(ob, LooseVarFunction{T,T′}([], f, FinSet(codom_size)), 
                           d, cd, dom_size,codom_size)
end

function Base.getindex(α::ACSetMorphism, c) 
  get(α.components, c) do
    c ∈ attrtypes(acset_schema(dom(α))) || error("No object or attribute type with name $c")
    SetFunction(identity, TypeSet(dom(α),c), TypeSet(codom(α),c))
  end
end

map_components(f, α::ACSetMorphism) =
  ACSetTransformation(map(f, components(α)), dom(α), codom(α))

showname(::ACSetTransformation) = "ACSetTransformation"
showname(::CSetTransformation) = "CSetTransformation"
function Base.show(io::IO, α::ACSetMorphism)
  print(io, "$(showname(α))(")
  show(io, components(α))
  print(io, ", ")
  Categories.show_domains(io, α)
  print(io, ")")
end

@struct_hash_equal struct StructLooseACSetTransformation{
    S <: TypeLevelSchema, Comp <: NamedTuple, Dom <: StructACSet{S}, 
    Codom <: StructACSet{S}} <: LooseACSetTransformation{Dom,Codom}
  components::Comp
  dom::Dom
  codom::Codom

  function StructLooseACSetTransformation{S}(components, X::Dom, Y::Codom) where
        {S, Dom <: StructACSet{S}, Codom <: StructACSet{S}}
      components = coerce_components(S,components,X,Y)
      new{S,typeof(components),Dom,Codom}(components, X, Y)
    end
end

type_components(α::StructLooseACSetTransformation{S}) where S =
  NamedTuple(c => α.components[c] for c in attrtypes(S))

const StructACSetTransformation{S,C,X,Y} = 
  Union{StructLooseACSetTransformation{S,C,X,Y}, 
        StructTightACSetTransformation{S,C,X,Y}}


"""Move components as first argument"""
ACSetTransformation(X::ACSet, Y::ACSet; components...) =
  ACSetTransformation((; components...), X, Y)
      
ACSetTransformation(components, X::StructACSet{S}, Y::StructACSet{S}) where {S} = 
  _ACSetTransformation(Val{S},components,X,Y,Val{true}) 
ACSetTransformation(components, X::DynamicACSet, Y::DynamicACSet) = 
  runtime(_ACSetTransformation, X.schema, components, X,Y,false)

@ct_enable function _ACSetTransformation(@ct(S), components, X,Y,@ct(is_struct))
  ocomps = NamedTuple(filter(∈(objects(S))∘first, pairs(components)))
  acomps = NamedTuple(filter(∈(attrtypes(S))∘first, pairs(components)))
  length(ocomps) + length(acomps) == length(components) ||
    error("Not all names in $(keys(components)) are objects or attribute types")
  is_tight = true  # we do this with a `for` loop (not `all`) because comptime
  for a in acomps 
    if a isa Function 
      is_tight = false
    elseif a isa LooseVarFunction && !(a.loose isa IdentityFunction)
      is_tight  = false
    elseif a isa Union{VarFunction, AbstractVector}
    else 
      error("Unexpected type for attrtype component of ACSetTransformation")
    end 
  end
  if is_tight
    T = is_struct ? StructTightACSetTransformation{S} : DynamicTightACSetTransformation
    return T(merge(ocomps,acomps), X, Y)
  else
    T = is_struct ? StructLooseACSetTransformation{S} : DynamicLooseACSetTransformation
    return T(merge(ocomps,acomps), X, Y)
  end
end

function LooseACSetTransformation(components, type_components, X::ACSet, Y::ACSet)
  comps = Dict{Symbol,Any}(pairs(components))                     
  for (k,v) in collect(pairs(type_components))
    !haskey(components, k) || isempty(components[k]) || error("$k given as component and type_component")
    nx, ny = [nparts(x,k) for x in [X,Y]]
    nx == 0 || error("Cannot specify $k via a function with $nx vars present")
    T, T′ = [attrtype_type(x, k) for x in [X,Y]]
    if isnothing(v)
      T′ == Nothing || error("No component $k :: $T -> $T′")
      setfun = SetFunction(_->nothing, TypeSet(T),TypeSet(T′))
    else 
      setfun = v isa SetFunction ? v : SetFunction(v,TypeSet(T),TypeSet(T′))
    end 
    comps[k] = LooseVarFunction{T,T′}([],setfun,FinSet(ny))
  end  
  ACSetTransformation(comps, X, Y)
end 

function coerce_type_component(type::Symbol, f::SetFunction,
                               dom_type::Type, codom_type::Type)
  dom_type <: eltype(dom(f)) || error("Domain error in component $type")
  eltype(codom(f)) <: codom_type || error("Codomain error in component $type")
  return f
end
function coerce_type_component(type::Symbol, ::Nothing,
                               dom_type::Type, codom_type::Type)
  codom_type == Nothing || error("Codomain error in component $type")
  ConstantFunction(nothing, TypeSet(dom_type))
end
coerce_type_component(type::Symbol, f, dom_type::Type, codom_type::Type) =
  SetFunction(f, TypeSet(dom_type), TypeSet(codom_type))
  
"""
Check naturality condition for a purported ACSetTransformation, α: X→Y. 
For each hom in the schema, e.g. h: m → n, the following square must commute:

```text
     αₘ
  Xₘ --> Yₘ
Xₕ ↓  ✓  ↓ Yₕ
  Xₙ --> Yₙ
     αₙ
```

You're allowed to run this on a named tuple partly specifying an ACSetTransformation,
though at this time the domain and codomain must be fully specified ACSets.
"""
function is_natural(α::LooseACSetTransformation) 
  is_natural(dom(α), codom(α), α.components, type_components(α))
end
function is_natural(α::ACSetMorphism)
  is_natural(dom(α), codom(α), α.components)
end

is_natural(dom, codom, comps...) =
  all(isempty, last.(collect(naturality_failures(dom, codom, comps...))))

"""
Returns a dictionary whose keys are contained in the names in `arrows(S)`
and whose value at `:f`, for an arrow `(f,c,d)`, is a lazy iterator
over the elements of X(c) on which α's naturality square
for f does not commute. Components should be a NamedTuple or Dictionary
with keys contained in the names of S's morphisms and values vectors or dicts
defining partial functions from X(c) to Y(c).
"""
function naturality_failures(X, Y, comps)
  type_comps = Dict(attr => SetFunction(identity, SetOb(X,attr), SetOb(X,attr)) 
                    for attr in attrtype(acset_schema(X)))
  naturality_failures(X, Y, comps, type_comps)
end
function naturality_failures(X, Y, comps, type_comps)
  S = acset_schema(X)
  Fun = Union{SetFunction, VarFunction, LooseVarFunction}
  comps = Dict(a => isa(comps[a],Fun) ? comps[a] : FinDomFunction(comps[a])  
               for a in keys(comps))
  type_comps = Dict(a => isa(type_comps[a], Fun) ? type_comps[a] : 
                        SetFunction(type_comps[a],TypeSet(X,a),TypeSet(Y,a)) 
                    for a in keys(type_comps))
  α(o::Symbol, i::AttrVar) = comps[o](i)
  α(o::Symbol, i::Any) = o ∈ ob(S) ? comps[o](i) : type_comps[o](i)
  ks = union(keys(comps), keys(type_comps))
  arrs = filter(((f,c,d),) -> c ∈ ks && d ∈ ks, arrows(S))
  ps = Iterators.map(arrs) do (f,c,d)
    Pair(f,
    Iterators.map(i->(i, Y[α(c, i), f], α(d, X[i, f])),
      Iterators.filter(parts(X, c)) do i
        Y[α(c,i), f] != α(d,X[i, f])
      end))
  end
  Dict(ps)
end

naturality_failures(α::CSetTransformation) =
  naturality_failures(dom(α), codom(α), α.components; combinatorial=true)
naturality_failures(α::TightACSetTransformation) =
  naturality_failures(dom(α), codom(α), α.components)

""" Pretty-print failures of transformation to be natural.

See also: [`naturality_failures`](@ref).
"""
function show_naturality_failures(io::IO, d::AbstractDict)
  println(io, """
    Failures of naturality: a tuple (x,y,y′) on line labelled by f:c→d below
    means that, if the given transformation is α: X → Y, f's naturality square
    fails to commute at x ∈ X(c), with Y(f)(α_c(x))=y and α_d(X(f)(x))=y′.
    """)
  for (f, failures) in pairs(d)
    isempty(failures) && continue
    print(io, "$f: ")
    join(io, failures, ", ")
    println(io)
  end
end

show_naturality_failures(io::IO, α::ACSetMorphism) =
  show_naturality_failures(io, naturality_failures(α))
show_naturality_failures(α::ACSetMorphism) =
  show_naturality_failures(stdout, α)

function is_monic(α::TightACSetTransformation)
  for c in components(α)
    if !is_monic(c) return false end
  end
  return true
end

function is_epic(α::TightACSetTransformation)
  for c in components(α)
    if !is_epic(c) return false end
  end
  return true
end

# Category of C-sets
####################

@instance ThCategory{ACSet, ACSetTransformation} begin
  @import Ob, Hom, →

  dom(α::ACSetTransformation) = α.dom
  codom(α::ACSetTransformation) = α.codom

  id(X::ACSet) = ACSetTransformation(map(id, sets(X; var=true)), X, X)

  # Question: Should we incur cost of checking that codom(β) == dom(α)?
  # If either is Loose, return a Loose
  compose(α::ACSetTransformation, β::ACSetTransformation) =
    ACSetTransformation(map(compose, components(α), components(β)), dom(α), codom(β))
end

@cartesian_monoidal_instance ACSet ACSetTransformation
@cocartesian_monoidal_instance ACSet ACSetTransformation

dom(α::ACSetMorphism) = α.dom
codom(α::ACSetMorphism) = α.codom

compose(α::CSetTransformation, β::CSetTransformation) =
  CSetTransformation(map(compose, components(α), components(β)), dom(α), codom(β))

# Limits and colimits
#####################

⊕(xs::AbstractVector{T}) where {S, T<:StructACSet{S}} = 
  foldl(⊕, xs; init=apex(initial(T)))
⊗(xs::AbstractVector{T}) where {S, T<:StructACSet{S}} = 
  foldl(⊗, xs; init=apex(terminal(T)))

""" Limit of attributed C-sets that stores the pointwise limits in Set.
"""
@struct_hash_equal struct ACSetLimit{Ob <: ACSet, Diagram,
    Cone <: Multispan{Ob}, Limits <: NamedTuple} <: AbstractLimit{Ob,Diagram}
  diagram::Diagram
  cone::Cone
  limits::Limits
end

""" Colimit of attributed C-sets that stores the pointwise colimits in Set.
"""
@struct_hash_equal struct ACSetColimit{Ob <: ACSet, Diagram,
    Cocone <: Multicospan{Ob}, Colimits <: NamedTuple} <: AbstractColimit{Ob,Diagram}
  diagram::Diagram
  cocone::Cocone
  colimits::Colimits
end

# By default, products of acsets are taken w.r.t. loose acset morphisms, whereas
# coproducts of acsets are taken w.r.t. tight acset morphisms. We do not need to
# provide defaults for limits and colimits of non-discrete diagrams, because the
# type of the diagram's morphisms disambiguates the situation.

kw_type(; loose::Bool=false, cset::Bool=false) = 
  if loose
    !cset || error("Cannot ask for a Loose CSetTransformation")
    LooseACSetTransformation
  elseif cset 
    CSetTransformation
  else 
    TightACSetTransformation
  end

Limits.terminal(::Type{T}; loose=false, cset=false, kw...) where T <: ACSet =
  limit(EmptyDiagram{T}(kw_type(;loose, cset)); kw...)
Limits.product(X::ACSet, Y::ACSet; loose=false, cset=false,kw...) =
  limit(ObjectPair(X, Y, kw_type(;loose, cset)); kw...)
Limits.product(Xs::AbstractVector{<:ACSet}; loose=false, cset=false, kw...) =
  limit(DiscreteDiagram(Xs, kw_type(;loose, cset)); kw...)

Limits.initial(::Type{T}; kw...) where T <: ACSet =
  colimit(EmptyDiagram{T}(TightACSetTransformation); kw...)
Limits.coproduct(X::ACSet, Y::ACSet; kw...) =
  colimit(ObjectPair(X, Y, TightACSetTransformation); kw...)
Limits.coproduct(Xs::AbstractVector{<:ACSet}; kw...) =
  colimit(DiscreteDiagram(Xs, TightACSetTransformation); kw...)

# Compute limits and colimits in C-Set by reducing to those in Set using the
# "pointwise" formula for (co)limits in functor categories.

function limit(::Type{<:Tuple{ACS,<:TightACSetTransformation}}, diagram) where
    {S, ACS <: StructACSet{S}}
  isempty(attrtypes(S)) || error("Cannot take limit of ACSets with ACSetTransformations")
  limits = map(limit, unpack_diagram(diagram; S=S))
  Xs = cone_objects(diagram)
  pack_limit(ACS, diagram, Xs, limits)
end

"""
Variables are used for the attributes in the apex of limit of CSetTransformations
when there happen to be attributes. However, a commutative monoid on the 
attribute type may be provided in order to avoid introducing variables.
"""
function limit(::Type{<:Tuple{ACS,CSetTransformation}}, diagram; attrfun=(;)) where
  {S, ACS <: StructACSet{S}}
  limits = map(limit, unpack_diagram(diagram; S=S))
  Xs = cone_objects(diagram)
  pack_limit(ACS, diagram, Xs, limits; abstract_product=true, attrfun)
end


"""
A limit of a diagram of ACSets with LooseACSetTransformations.

For general diagram shapes, the apex of the categorical limit will not have
clean Julia types for its attributes, i.e. predicates will be needed to further 
constrain them. `product_attrs` must be turned on in order to avoid an error in 
cases where predicates would be needed. 

`product_attrs=true` will take a limit of the purely combinatorial data, and 
the attribute data of the apex is dictated purely by the ACSets that are have 
explicit cone legs: the value of an attribute (e.g. `f`) for the i'th part in  
the apex is the product `(f(π₁(i)), ..., f(πₙ(i)))` where π maps come from 
the combinatorial part of the limit legs. The type components of the j'th leg of 
the limit is just the j'th cartesian projection.
"""
function limit(::Type{Tuple{ACS,Hom}}, diagram; product_attrs::Bool=false) where
    {S, Ts, ACS <: StructACSet{S,Ts}, Hom <: LooseACSetTransformation}
  limits = map(limit, unpack_diagram(diagram, S=S, all=!product_attrs))
  Xs = cone_objects(diagram)

  attr_lims = (product_attrs ?
    map(limit, unpack_diagram(DiscreteDiagram(Xs, Hom), S=S,Ts=Ts,all=true)) : limits )

  LimitACS = if isempty(attrtypes(S)); ACS
  else
    ACSUnionAll = Base.typename(ACS).wrapper
    ACSUnionAll{(eltype(ob(attr_lims[d])) for d in attrtypes(S))...}
  end

  type_components = [
    Dict(d=>legs(attr_lims[d])[i] for d in attrtypes(S)) for i in eachindex(Xs)]

  limits = NamedTuple(k=>v for (k,v) in pairs(limits) if k ∈ objects(S))
  lim = pack_limit(LimitACS, diagram, Xs, limits;
                   type_components=type_components)
  Y = ob(lim)
  for (f, c, d) in attrs(S)
    Yfs = map((π, X) -> π ⋅ FinDomFunction(X, f), legs(limits[c]), Xs)
    Yf = universal(attr_lims[d], Multispan(ob(limits[c]), Yfs))
    set_subpart!(Y, f, collect(Yf))
  end
  lim
end

""" Make limit of acsets from limits of underlying sets, ignoring attributes.

If one wants to consider the attributes of the apex, the following 
`type_components` - TBD
`abstract_product` - places attribute variables in the apex
`attrfun` - allows one to, instead of placing an attribute in the apex, apply 
            a function to the values of the projections. Can be applied to an
            AttrType or an Attr (which takes precedence).
"""
function pack_limit(::Type{ACS}, diagram, Xs, limits; abstract_product=false, 
                    attrfun=(;), type_components=nothing
                   ) where {S, ACS <: StructACSet{S}}
  Y = ACS()
  for c in objects(S)
    add_parts!(Y, c, length(ob(limits[c])))
  end
  for (f, c, d) in homs(S)
    Yfs = map((π, X) -> π ⋅ FinFunction(X, f), legs(limits[c]), Xs)
    Yf = universal(limits[d], Multispan(ob(limits[c]), Yfs))
    set_subpart!(Y, f, collect(Yf))
  end
  if abstract_product 
    # Create attrvars for each distinct combination of projection values
    for c in objects(S)
      seen = Dict()
      for part in parts(Y, c)
        for (f, _, d) in attrs(S; from=c)
          monoid = haskey(attrfun, f) ? attrfun[f] : get(attrfun, d, nothing)
          vals = [X[l(part),f] for (l,X) in zip(legs(limits[c]),cone_objects(diagram))]
          if isnothing(monoid)
            if !haskey(seen, vals)
              seen[vals] = add_part!(Y,d)
            end
            set_subpart!(Y, part, f, AttrVar(seen[vals]))
          else 
            set_subpart!(Y, part, f, monoid(vals))
          end
        end
      end
    end
    # Handle attribute components
    alim = NamedTuple(Dict(map(attrtypes(S)) do at 
      T = attrtype_type(Y, at)
      apx = VarSet{T}(nparts(Y, at))
      at => begin 
        vfs = VarFunction{T}[]
        for (i,X) in enumerate(cone_objects(diagram))
          v = map(parts(Y,at)) do p 
            f, c, j = var_reference(Y, at, p)
            X[legs(limits[c])[i](j), f]
          end
          push!(vfs,VarFunction{T}(v, FinSet(nparts(X, at))))
        end
        Multispan(apx,vfs)
      end
    end))
  else
    alim = NamedTuple()
  end 
  πs = pack_components(map(legs, merge(limits,alim)), map(X -> Y, Xs), Xs; 
                       type_components=type_components)
  ACSetLimit(diagram, Multispan(Y, πs), limits)
end

function universal(lim::ACSetLimit, cone::Multispan)
  X = apex(cone)
  S, Ts = acset_schema(X), datatypes(X)
  components = map(universal, lim.limits, unpack_diagram(cone; S=S, Ts=Ts))
  acomps = Dict(map(filter(a->nparts(X,a)>0,attrtypes(S))) do at 
    at => map(parts(X,at)) do p 
      f, c, i = var_reference(X, at, p)
      ob(lim)[components[c](i), f]
    end
  end)
  ACSetTransformation(merge(components,acomps), apex(cone), ob(lim))
end

function colimit(::Type{<:Tuple{ACS,TightACSetTransformation}}, diagram) where {S,Ts,ACS <: StructACSet{S,Ts}}  
  colimits = map(colimit, unpack_diagram(diagram; S=S,Ts=Ts,var=true))
  Xs = cocone_objects(diagram)
  colimit_attrs!(pack_colimit(ACS, S, diagram, Xs, colimits), S, Ts, Xs)
end

function colimit(::Type{<:Tuple{DynamicACSet,TightACSetTransformation}}, diagram) 
  Xs = cocone_objects(diagram)
  X = first(Xs)
  S, Ts, ACS = acset_schema(X), datatypes(X), constructor(X)
  colimits = map(colimit, unpack_diagram(diagram; S=S, Ts=Ts, var=true))
  colimit_attrs!(pack_colimit(ACS, S, diagram, Xs, colimits), S, Ts, Xs)
end

colimit(::Type{<:Tuple{VarSet,<:Any}}, diagram) = 
  colimit(diagram, ToBipartiteColimit())

function colimit(::Type{<:Tuple{ACS,LooseACSetTransformation}}, diagram;
                 type_components=nothing) where {S,Ts, ACS<:StructACSet{S,Ts}}
  isnothing(type_components) &&
    error("Colimits of loose acset transformations are not supported " *
          "unless attrtype components of coprojections are given explicitly")

  ACSUnionAll = Base.typename(ACS).wrapper
  ColimitACS = ACSUnionAll{
    (mapreduce(tc -> eltype(codom(tc[d])), typejoin, type_components)
     for d in attrtypes(S))...}

  colimits = map(colimit, unpack_diagram(diagram; S=S, Ts=Ts))
  Xs = cocone_objects(diagram)
  colimit_attrs!(pack_colimit(ColimitACS, S, diagram, Xs, colimits; 
                              type_components=type_components), S,Ts,Xs)
end

""" Make colimit of acsets from colimits of sets, ignoring attributes.
"""
function pack_colimit(ACS,S, diagram, Xs, colimits; kw...)
  Y = ACS()
  for (c, colim) in pairs(colimits)
    add_parts!(Y, c, length(ob(colim)))
  end
  for (f, c, d) in homs(S)
    Yfs = map((ι, X) -> FinFunction(X, f) ⋅ ι, legs(colimits[d]), Xs)
    Yf = universal(colimits[c], Multicospan(ob(colimits[d]), Yfs))
    set_subpart!(Y, f, collect(Yf))
  end
  ιs = pack_components(map(legs, colimits), Xs, map(X -> Y, Xs); kw...)
  ACSetColimit(diagram, Multicospan(Y, ιs), colimits)
end


""" Set data attributes of colimit of acsets using universal property.
"""
function colimit_attrs!(colim,S,Ts, Xs) 
  Y, ιs = ob(colim), legs(colim)
  for (attr, c, d) in attrs(S)
    T = attrtype_instantiation(S, Ts, d)
    data = Vector{Union{Some{Union{T,AttrVar}},Nothing}}(nothing, nparts(Y, c))
    for (ι, X) in zip(ιs, Xs)
      ιc, ιd = ι[c], ι[d]
      for i in parts(X, c)
        j = ιc(i)
        if isnothing(data[j])
          data[j] = Some(ιd(subpart(X, i, attr)))
        else
          val1, val2 = ιd(subpart(X, i, attr)), something(data[j])
          val1 == val2 || error(
            "ACSet colimit does not exist: $attr attributes $val1 != $val2")
        end
      end
    end
    set_subpart!(Y, attr, map(something, data))
  end
  colim
end

function universal(colim::ACSetColimit, cocone::Multicospan)
  X = apex(cocone)
  S, Ts = acset_schema(X), datatypes(X)
  ud = unpack_diagram(cocone; S=S, Ts=Ts, var=true)
  components = Dict(k=>collect(universal(colim.colimits[k], ud[k])) for k in keys(ud))
  ACSetTransformation(ob(colim), apex(cocone); components...)
end

""" Diagram in C-Set → named tuple of diagrams in Set.
"""
unpack_diagram(discrete::DiscreteDiagram{<:ACSet}; kw...) =
  map(DiscreteDiagram, unpack_sets(ob(discrete); kw...))
unpack_diagram(span::Multispan{<:ACSet}; kw...) =
  map(Multispan, sets(apex(span); kw...),
      unpack_components(legs(span); kw...))
unpack_diagram(cospan::Multicospan{<:ACSet}; kw...) =
  map(Multicospan, sets(apex(cospan); kw...),
      unpack_components(legs(cospan); kw...))
unpack_diagram(para::ParallelMorphisms{<:ACSet}; kw...) =
  map(ParallelMorphisms, unpack_components(hom(para); kw...))
unpack_diagram(comp::ComposableMorphisms{<:ACSet}; kw...) =
  map(ComposableMorphisms, unpack_components(hom(comp); kw...))

function unpack_diagram(diag::Union{FreeDiagram{ACS},BipartiteFreeDiagram{ACS}};
                        S=nothing, Ts=nothing,all::Bool=false, var::Bool=false
                        ) where {ACS <: ACSet}
  res = NamedTuple(c => map(diag, Ob=X->SetOb(X,c), Hom=α->α[c]) for c in objects(S))
  if all || var 
    return merge(res, NamedTuple(c => map(diag, Ob=X->VarSet(X,c), Hom=α->α[c]) for c in attrtypes(S)))
  end
  return res 
end
function unpack_diagram(F::Functor{<:FinCat,<:TypeCat{ACS}};
                        S=nothing, Ts=nothing, all::Bool=false, var::Bool=false
                        ) where {ACS <: ACSet}
  res = NamedTuple(c => map(F, X->SetOb(X,c), α->α[c]) for c in objects(S))
  if all || var 
    return merge(res, NamedTuple(c => map(F, X->VarSet(X,c), α->α[c]) for c in attrtypes(S)))
  end 
  return res 
end

""" Vector of C-sets → named tuple of vectors of sets.
"""
function unpack_sets(Xs::AbstractVector{<:ACSet}; S=nothing, Ts=nothing,
                     all::Bool=false, var::Bool=false)
  # XXX: The explicit use of `FinSet` and `TypeSet` is needed here for the
  # nullary case (empty vector) because the Julia compiler cannot infer the
  # return type of the more general `SetOb`.
  fin_sets = NamedTuple(c => map(X->FinSet(X,c), Xs) for c in objects(S))
  if all
    return merge(fin_sets, (d => Vector{TypeSet}(map(X->TypeSet(X,d), Xs)) for d in attrtypes(S)))
  elseif var 
    return merge(fin_sets, map(attrtypes(S)) do d 
      T = VarSet{attrtype_instantiation(S,Ts,d)}
      d => T[T(nparts(X,d)) for X in Xs]
    end)
  else 
    return fin_sets
  end 
end

""" Vector of C-set transformations → named tuple of vectors of functions.
"""
function unpack_components(αs::AbstractVector{<:ACSetMorphism};
    S=nothing, Ts=nothing, all::Bool=false, var::Bool=false)
  res = NamedTuple(c => map(α -> α[c], αs) for c in objects(S))
  if !(all || var) return res end 
  f = var ? identity : type_components
  merge(res, NamedTuple(map(attrtypes(S)) do c 
  c => map(α-> f(α)[c] isa LooseVarFunction ? f(α)[c].loose : f(α)[c], αs)
  end))
end

""" Named tuple of vectors of FinFunctions → vector of C-set transformations.
"""
function pack_components(fs::NamedTuple{names}, doms, codoms;
                         type_components=nothing) where names
  # XXX: Is there a better way?
  components = map((x...) -> NamedTuple{names}(x), fs...)
  if isnothing(type_components) || all(isempty,type_components)
    map(ACSetTransformation, components, doms, codoms)
  else 
    map(LooseACSetTransformation, components, type_components, doms, codoms)
  end
end

""" C-set → named tuple of sets.
"""
function sets(X::ACSet; S=nothing, Ts=nothing, all::Bool=false,var::Bool=false)
  S = isnothing(S) ? acset_schema(X) : S
  Ts = isnothing(Ts) ? datatypes(X) : Ts
  res = NamedTuple(c => SetOb(X,c) for c in objects(S))
  if all 
    return merge(res, NamedTuple(c => SetOb(X,c) for c in attrtypes(S)))
  elseif var 
    return merge(res, NamedTuple(c => VarSet{attrtype_instantiation(S,Ts,c)}(
      nparts(X,c)) for c in attrtypes(S)))
  else 
    return res
  end 
end

# Sub-C-sets
############

""" Sub-C-set of a C-set.
"""
const SubCSet{S} = Subobject{<:StructCSet{S}}
const SubACSet{S} = Subobject{<:StructACSet{S}}

# Componentwise subobjects
components(A::SubACSet{S}) where S = 
  NamedTuple(k => Subobject(vs) for (k,vs) in pairs(components(hom(A)))
)

force(A::SubACSet) = Subobject(force(hom(A)))

""" Sub-C-set represented componentwise as a collection of subsets.
"""
@struct_hash_equal struct SubACSetComponentwise{
    Ob<:ACSet, Comp<:NamedTuple} <: Subobject{Ob}
  ob::Ob
  components::Comp

  function SubACSetComponentwise(X::Ob, components::NamedTuple) where Ob<:ACSet
    S = acset_schema(X)
    X_sets = NamedTuple(c => FinSet(X,c) for c in types(S))
    @assert keys(components) ⊆ keys(X_sets)
    coerced_components = NamedTuple{keys(X_sets)}(
      coerce_subob_component(set, get(components, ob, 1:0))
      for (ob, set) in pairs(X_sets))
    new{Ob,typeof(coerced_components)}(X, coerced_components)
  end
end

Subobject(X::ACSet, components::NamedTuple) =
  SubACSetComponentwise(X, components)
Subobject(X::ACSet; components...) = Subobject(X, (; components...))

function coerce_subob_component(X::FinSet, subset::SubFinSet)
  X == ob(subset) ? subset :
    error("Set $X in C-set does not match set of subset $subset")
end
function coerce_subob_component(X::FinSet, f::FinFunction)
  X == codom(f) ? Subobject(f) :
    error("Set $X in C-set does not match codomain of inclusion $f")
end

coerce_subob_component(X::FinSet, f) = Subobject(X, f)

ob(A::SubACSetComponentwise) = A.ob
components(A::SubACSetComponentwise) = A.components

function hom(A::SubACSetComponentwise{T}) where T <: ACSet
  X = ob(A)
  U = constructor(X)()
  hom_components = map(collect∘hom, components(A))
  copy_parts!(U, X, hom_components)
  ACSetTransformation(U, X; Dict(map(collect(pairs(hom_components))) do (k,vs)
    k => k ∈ ob(acset_schema(X)) ? vs : AttrVar.(vs)
  end)...)
end

@instance ThSubobjectBiHeytingAlgebra{ACSet,SubACSet} begin
  @import ob
  meet(A::SubACSet, B::SubACSet) = meet(A, B, SubOpBoolean())
  join(A::SubACSet, B::SubACSet) = join(A, B, SubOpBoolean())
  top(X::ACSet) = top(X, SubOpWithLimits())
  bottom(X::ACSet) = bottom(X, SubOpWithLimits())

  implies(A::SubACSet, B::SubACSet) = implies(A, B, SubOpBoolean())
  subtract(A::SubACSet, B::SubACSet) = subtract(A, B, SubOpBoolean())
  negate(A::SubACSet) = implies(A, bottom(ob(A)), SubOpBoolean())
  non(A::SubACSet) = subtract(top(ob(A)), A, SubOpBoolean())
end

function meet(A::SubACSet, B::SubACSet, ::SubOpBoolean)
  Subobject(common_ob(A, B), map(components(A), components(B)) do A₀, B₀
    meet(A₀, B₀, SubOpBoolean())
  end)
end
function join(A::SubACSet, B::SubACSet, ::SubOpBoolean)
  Subobject(common_ob(A, B), map(components(A), components(B)) do A₀, B₀
    join(A₀, B₀, SubOpBoolean())
  end)
end
top(X::ACSet, ::SubOpBoolean) =
  Subobject(X, map(X₀ -> top(X₀, SubOpBoolean()), sets(X)))
bottom(X::ACSet, ::SubOpBoolean) =
  Subobject(X, map(X₀ -> bottom(X₀, SubOpBoolean()), sets(X)))

""" Implication of sub-C-sets.

By (Reyes et al 2004, Proposition 9.1.5), the implication ``A ⟹ B`` for two
sub-``C``-sets ``A,B ↪ X`` is given by

``x ∈ (A ⟹ B)(c) iff ∀f: c → c′, x⋅f ∈ A(c′) ⟹ x⋅f ∈ B(c′)``

for all ``c ∈ C`` and ``x ∈ X(c)``. By the definition of implication and De
Morgan's law in classical logic, this is equivalent to

``x ∉ (A ⟹ B)(c) iff ∃f: c → c′, x⋅f ∈ A(c′) ∧ x⋅f ∉ B(c′)``.

In this form, we can clearly see the duality to formula and algorithm for
subtraction of sub-C-sets ([`subtract`](@ref)).
"""
function implies(A::SubACSet{S}, B::SubACSet{S}, ::SubOpBoolean) where S
  X = common_ob(A, B)
  A, B = map(predicate, components(A)), map(predicate, components(B))
  D = NamedTuple([o => trues(nparts(X, o)) for o in types(S)])
  function unset!(c, x)
    D[c][x] = false
    for (c′,x′) in all_incident(X, Val{c}, x)
      if D[c′][x′]; unset!(c′,x′) end
    end
  end

  for c in types(S), x in parts(X,c)
    if D[c][x] && A[c][x] && !B[c][x]; unset!(c,x) end
  end
  Subobject(X, D)
end

""" Subtraction of sub-C-sets.

By (Reyes et al 2004, Sec 9.1, pp. 144), the subtraction ``A ∖ B`` for two
sub-``C``-sets ``A,B ↪ X`` is given by

``x ∈ (A ∖ B)(c) iff ∃f: c′ → c, ∃x′ ∈ f⁻¹⋅x, x′ ∈ A(c′) ∧ x′ ∉ B(c′)``

for all ``c ∈ C`` and ``x ∈ X(c)``. Compare with [`implies`](@ref).
"""
function subtract(A::SubACSet{S}, B::SubACSet{S}, ::SubOpBoolean) where S
  X = common_ob(A, B)
  A, B = map(predicate, components(A)), map(predicate, components(B))
  D = NamedTuple(o => falses(nparts(X, o)) for o in types(S))

  set!(c::Symbol, x::AttrVar) = D[c][x.val] = true
  function set!(c::Symbol, x::Int)
    D[c][x] = true
    for (c′,x′) in all_subparts(X, Val{c}, x)
      if (c′ ∈ ob(S) && !D[c′][x′]) || x′ isa AttrVar 
        set!(c′,x′) 
      end
    end
  end

  for c in types(S), x in parts(X,c)
    if !D[c][x] && A[c][x] && !B[c][x]; set!(c,x) end
  end
  Subobject(X, D)
end

function common_ob(A::Subobject, B::Subobject)
  (X = ob(A)) == ob(B) ||
    error("Subobjects have different base objects: $(ob(A)) != $(ob(B))")
  return X
end

# FIXME: Should these two accessors go elsewhere?

@generated function all_subparts(X::StructACSet{S},
                                 ::Type{Val{c}}, x::Int) where {S,c}
  Expr(:tuple, map(arrows(S; from=c)) do (f,_,c′)
    :($(quot(c′)), subpart(X,x,$(quot(f))))
  end...)
end

@generated function all_incident(X::StructACSet{S},
                                 ::Type{Val{c}}, x::Int) where {S,c}
  Expr(:call, GlobalRef(Iterators, :flatten),
    Expr(:tuple, map(homs(S; to=c)) do (f,c′,_)
      :(Tuple{Symbol,Int}[ ($(quot(c′)),x′) for x′ in incident(X,x,$(quot(f))) ])
    end...))
end


"""A map f (from A to B) as a map of subobjects of A to subjects of B"""
(f::ACSetTransformation)(X::SubACSet) = begin
  ob(X) == dom(f) || error("Cannot apply $f to $X")
  Subobject(codom(f); Dict(map(ob(acset_schema(dom(f)))) do o
    o => sort(unique(f[o].(collect(components(X)[o]))))
  end)...)
end


"""
A map f (from A to B) as a map from A to a subobject of B
# i.e. get the image of f as a subobject of B
"""
(f::ACSetTransformation)(X::StructACSet) =
  X == dom(f) ? f(top(X)) : error("Cannot apply $f to $X")

"""    preimage(f::ACSetTransformation,Y::Subobject)
Inverse of f (from A to B) as a map of subobjects of B to subjects of A.
"""
function preimage(f::ACSetTransformation,Y::SubACSet)
  ob(Y) == codom(f) || error("Cannot apply $f to $X")
  Subobject(dom(f); Dict{Symbol, Vector{Int}}(map(ob(acset_schema(dom(f)))) do o
    o => sort(unique(vcat([preimage(f[o],y) for y in collect(components(Y)[o])]...)))
  end)...)
end

"""    preimage(f::ACSetTransformation,Y::StructACSet)
Inverse f (from A to B) as a map from subobjects of B to subobjects of A.
Cast an ACSet to subobject, though this has a trivial answer when computing
the preimage (it is necessarily the top subobject of A).
"""
preimage(f::ACSetTransformation,Y::StructACSet) =
  Y == codom(f) ? top(dom(f)) : error("Cannot apply inverse of $f to $Y")

# VarACSets
###########

"""
For any ACSet, X, a canonical map A→X where A has distinct variables for all
attributes valued in attrtypes present in `abstract` (by default: all attrtypes)
"""
function abstract_attributes(X::ACSet, abstract=nothing)
  S = acset_schema(X)
  abstract = isnothing(abstract) ? attrtypes(S) : abstract
  A = copy(X)
  comps = Dict{Any, Any}(map(abstract) do at
    rem_parts!(A, at, parts(A, at))
    comp = Union{AttrVar, attrtype_type(X, at)}[]
    for (f, d, _) in attrs(S; to=at)
      append!(comp, X[f])
      A[f] = AttrVar.(add_parts!(A, at, nparts(A, d)))
    end
    at => comp
  end)
  for o in ob(S) comps[o]=parts(X,o) end
  return ACSetTransformation(A,X; comps...)
end 

abstract_attributes(f::ACSetTransformation) = abstract_attributes(dom(f)) ⋅ f

"""
Find some part + attr that refers to an AttrVar. 
Throw error if none exists (i.e. `i` is a wandering variable).
"""
function var_reference(X::ACSet, at::Symbol, i::Int)
  S = acset_schema(X)
  for (f, c, _) in attrs(S; to=at)
    inc = incident(X, AttrVar(i), f)
    if !isempty(inc)
      return (f, c, first(inc))
    end
  end
  error("Wandering variable $at#$p")
end

# Mark as deleted
#################

"""
Check whether an ACSetTransformation is still valid, despite possible deletion 
of elements in the codomain. An ACSetTransformation that isn't in bounds will 
throw an error, rather than return `false`, if run through `is_natural`.
"""
function in_bounds(f::ACSetTransformation) 
  X, Y = dom(f), codom(f)
  S = acset_schema(X)
  all(ob(S)) do o 
    all(parts(X, o)) do i 
      f[o](i) ∈ parts(Y, o)
    end
  end || return false
  all(attrtypes(S)) do o 
    all(AttrVar.(parts(X, o))) do i 
      j = f[o](i) 
      !(j isa AttrVar) || j.val ∈ parts(Y, o)
    end
  end
end

#####################Cartesian morphisms of acsets
function is_cartesian_at(f::ACSetTransformation,h::Symbol)
  X,Y = FinDomFunctor(dom(f)),FinDomFunctor(codom(f))
  S = acset_schema(dom(f))
  mor,x,y = h,dom(S,h),codom(S,h)
  s = Span(hom_map(X,mor),f[x])
  c = Cospan(f[y],hom_map(Y,mor))
  L = limit(c)
  f = universal(L,s)
  is_iso(f)
end
"""
    is_cartesian(f,hs)

Checks if an acset transformation `f` is cartesian at the homs in the list `hs`.
Expects the homs to be given as a list of `Symbol`s.
"""
is_cartesian(f,hs=homs(acset_schema(dom(f)),just_names=true)) = all(h->is_cartesian_at(f,h),hs)


end # module<|MERGE_RESOLUTION|>--- conflicted
+++ resolved
@@ -198,7 +198,6 @@
 FinDomFunctor(X::ACSet) = ACSetFunctor(X)
 ACSet(X::ACSetFunctor) = X.acset
 
-<<<<<<< HEAD
 function hasvar(X::ACSet,x) 
   s = acset_schema(X)
   (x∈ attrs(acset_schema(X),just_names=true) && hasvar(X,codom(s,x))) || 
@@ -207,10 +206,7 @@
 hasvar(X::ACSet) = any(o->hasvar(X,o), attrtypes(acset_schema(X)))
 hasvar(X::ACSetFunctor,x) = hasvar(X.acset,x)
 hasvar(X::ACSetFunctor) = hasvar(X.acset)
-=======
-hasvar(X::ACSet) = any(o->nparts(X,o) > 0, attrtypes(acset_schema(X))) # upstream?
-hasvar(X::ACSetFunctor) = hasvar(ACSet(X))
->>>>>>> ee6a0349
+
 
 dom(F::ACSetFunctor) = FinCat(Presentation(ACSet(F)))
 
@@ -221,15 +217,9 @@
 end
 
 Categories.do_ob_map(F::ACSetFunctor, x) = 
-<<<<<<< HEAD
   (hasvar(F,functor_key(x)) ? VarSet : SetOb)(F.acset, functor_key(x))
 Categories.do_hom_map(F::ACSetFunctor, f) =  
   (hasvar(F,functor_key(f)) ? VarFunction : FinFunction)(F.acset, functor_key(f))
-=======
-  (hasvar(F) ? VarSet : SetOb)(ACSet(F), functor_key(x))
-Categories.do_hom_map(F::ACSetFunctor, f) =  
-  (hasvar(F) ? VarFunction : FinFunction)(ACSet(F), functor_key(f))
->>>>>>> ee6a0349
 
 functor_key(x) = x
 functor_key(expr::GATExpr{:generator}) = first(expr)
